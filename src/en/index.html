<!DOCTYPE html>
<html lang="en">
  <head>
    <meta charset="utf-8" />
    <meta name="viewport" content="width=device-width, initial-scale=1" />

    <title>Pikachu Volleyball P2P Online</title>
    <meta
      name="description"
      content="Play the game Pikachu Volleyball online via P2P (peer-to-peer) connection"
    />
    <meta name="author" content="Lee, Kyutae" />

    <link
      rel="icon"
      type="image/png"
      sizes="32x32"
      href="../resources/assets/images/IDI_PIKAICON-0.png"
    />
  </head>
  <body>
    <div id="before-connection">
      <div id="about-box-head">
        <h1>Pikachu Volleyball <span class="no-wrap">P2P Online</span></h1>
        <p class="languages">
          &check; English |
          <a href="../ko/" target="_self">Korean(한국어)</a>
        </p>
        <p class="offline-version">
          You can play
          <a href="https://gorisanson.github.io/pikachu-volleyball/en/"
            >the offline web version here</a
          >.
        </p>
        <p class="small"><a href="./replay/">Replay Viewer is here</a>.</p>
        <p class="original-by">
          The original Pikachu Volleyball (対戦ぴかちゅ～　ﾋﾞｰﾁﾊﾞﾚｰ編) was
          developed by<br />
          1997 (C)
          <span class="no-wrap">SACHI SOFT / SAWAYAKAN Programmers</span><br />
          1997 (C) <span class="no-wrap">Satoshi Takenouchi</span>
        </p>
        <p class="reverse-engineered-by">
          The original game was reverse engineered and implemented into<br />
          this P2P (peer-to-peer) online version by<br />
          <span class="no-wrap"
            ><a href="https://gorisanson.github.io/">Lee, Kyutae</a></span
          >
        </p>
        <p class="source-code-on">
          You can view the source code on
          <a
            href="https://github.com/gorisanson/pikachu-volleyball-p2p-online"
            target="_blank"
            rel="noopener"
            >GitHub</a
          >.
        </p>
        <p class="release-date">
          Release Date: 2020-04-08
        </p>
        <p class="game-last-updated">
          Game Last Updated: 2020-06-02
        </p>
        <p class="page-last-updated">
          Page Last Updated: 2020-06-17
        </p>
        <p class="update-history-on">
          <a href="./update-history/" target="_self">Update history</a>
        </p>
      </div>
      <div class="margin-top">
        <div>
          <div class="align-center-horizontally">
            <img
              class="screenshot"
              src="../resources/assets/images/screenshot.png"
              alt="Pikachu Volleyball game screenshot"
            />
          </div>
          <p>
            Pikachu Volleyball is an old Windows game which was developed in
            Japan in 1997. You can play this game here online by establishing a
            peer-to-peer connection with someone else also here.
          </p>
          <p>
            The latest version of the web browser is recommended. The latest
            versions of Chrome, Firefox, Safari, and Opera browsers are checked
            and supported. Internet Explorer is not supported.
          </p>
        </div>
        <div>
          <p class="margin-top">
            <span class="thick">Notice:</span> This peer-to-peer online version
            is not playable under the following environment. (<a
              href="https://webrtc.org/"
              target="_blank"
              rel="noopener"
              >WebRTC</a
            >, which is a technology this P2P online version utilizes, cannot
            establish a
            <a
              href="https://en.wikipedia.org/wiki/Peer-to-peer"
              target="_blank"
              rel="noopener"
              >peer-to-peer</a
            >
            connection under the following environment.)
          </p>
          <ul>
            <li>
              If you are under a (corporate) firewall which blocks UDP ports
            </li>
            <li>
              If you are under a
              <a
                href="https://en.wikipedia.org/wiki/Network_address_translation#Methods_of_translation"
                target="_blank"
                rel="noopener"
                >symmetric NAT</a
              >
              (As an example, 3G, 4G or LTE cellular network is commonly under
              this environment.)
            </li>
          </ul>
          <p>
            By using the "Test network" button below, you can check your network
            about the two issues above.
          </p>
          <button type="button" id="network-test-btn">
            Test network
          </button>
        </div>
        <div>
          <p class="margin-top">
            <span class="thick">Controls:</span> Use the one comfortable for
            you. (In case of a touch/mobile device, you need a Bluetooth
            keyboard.)
          </p>
          <div class="align-center-horizontally">
            <img
              class="controls"
              src="../resources/assets/images/controls_online.png"
              alt="game controls"
            />
          </div>
        </div>
        <div>
          <p class="margin-top">
            <span class="thick">Replay:</span> When you click the "Save replay"
            button (which will appear above the game screen), a replay file
            &mdash; which covers from the start of the game to the moment you
            click the button &mdash; are saved. You can view the replay file by
            using the <a href="./replay/">Replay Viewer</a>.
          </p>
        </div>
        <div>
          <p class="margin-top">
            <span class="thick">Options:</span> You can check the options you
            want.
          </p>
          <div>
            <input id="auto-fast-speed-checkbox" type="checkbox" />
            <label for="auto-fast-speed-checkbox"
              >Automatically ask each peer about changing speed options to
              "fast". (If you and the peer both check this option, the game
              speed will be changed to "fast" without any additional
              messages.)</label
            >
          </div>
        </div>
        <div>
          <p class="margin-top">
            <span class="thick">Nickname:</span> You can set your nickname
            below. (The default nickname is "Player".)<br />
            <span class="bold">There's no uniqueness checking!</span>
            So
            <span class="bold"
              >it does not mean you met the same peer even if they use the same
              nickname.</span
            >
            You can <span class="bold">loosely</span> identify the peers you met
            on Quick Match by the partial public IP address shown below the
            nickname.
          </p>
          <div class="nickname-input-container">
            <label for="nickname-input">Nickname (maximum 8 characters)</label>
            <input
              type="text"
              id="nickname-input"
              maxlength="8"
              autocapitalize="none"
              autocomplete="off"
              autocorrect="off"
              value="Player"
            />
          </div>
        </div>
<<<<<<< HEAD
        <div>
          <p class="margin-top">
            <span class="thick">Options:</span> You can check the options you
            want.
          </p>
          <div>
            <input id="auto-fast-speed-checkbox" type="checkbox" />
            <label for="auto-fast-speed-checkbox"
              >Automatically ask each peer about changing speed options to
              "fast". (If you and the peer both check this option, the game
              speed will be changed to "fast" without any additional
              message.)</label
            >
          </div>
          <div class="margin-top-a-little">
            <input id="auto-save-replay-checkbox" type="checkbox" />
            <label for="auto-save-replay-checkbox"
              >Automatically save replay file when each connection with a peer
              ends.</label
            >
          </div>
        </div>
=======
>>>>>>> 3a26d1c2
      </div>
      <div class="margin-top grid-1-1">
        <button id="quick-match-btn">Quick Match</button>
        <button id="with-your-friend-btn">With one of your friends</button>
      </div>
      <div id="about-with-your-friend" class="margin-top hidden">
        <div>
          <p>
            <span class="thick"
              >How to play online with one of your friends:</span
            >
          </p>
          <p>
            <span class="thick">Room Creator</span> - Click "create room"
            button. Then, send the Room ID (via a messenger, email or whatever)
            to the one ("Joiner") you want to play this game online with.
          </p>
          <p>
            <span class="thick">Joiner</span> - Copy and paste the received Room
            ID into the text input box left of the "join room" button, and click
            the "join room" button. Then connection process will be started.
          </p>
          <p class="margin-top">
            <span class="thick">Notice:</span> The connection will be
            established in about 5-10 seconds after the joiner clicked the "join
            room" button. If the game is not started after the waiting time, it
            indicates that the connection failed.
          </p>
        </div>
        <div id="create-btn-with-created-room-id" class="margin-top">
          <button type="button" id="create-btn">create room</button>
          <div id="created-room-id-container">
            <span class="margin-left-right">Room ID:</span>
            <span id="current-room-id"></span>
          </div>
        </div>
        <div id="room-id-with-join-btn">
          <label for="join-room-id-input">Room ID to join</label>
          <input
            type="text"
            id="join-room-id-input"
            maxlength="30"
            autocapitalize="none"
            autocomplete="off"
            autocorrect="off"
          />
          <button type="button" id="join-btn">join room</button>
        </div>
        <div class="margin-top log">
          <p>
            <span class="thick">Connection Log:</span>
          </p>
          <div id="connection-log-with-friend" class="pre-wrap"></div>
        </div>
      </div>
      <div
        id="press-enter-to-quick-match"
        class="fade-in-box notice fixed hidden"
      >
        <p>
          <span class="thick">Press "Enter" key</span> to start Quick Match.<br />
          (It is for preventing devices without a keyboard from doing quick
          match.)
        </p>
        <button id="cancel-quick-match-btn" class="btn-in-box large">
          cancel <span class="no-wrap">Quick Match</span>
        </button>
      </div>
      <div
        id="quick-match-notice-box"
        class="fade-in-box notice fixed scroll hidden"
      >
        <div>
          <span class="thick"
            >Number of matches connected by<br />
            Quick Match within the last..</span
          >
          <ul>
            <li>24 hours: <span id="within-24-hours"></span></li>
            <li>1 hour: <span id="within-1-hour"></span></li>
            <li>10 minutes: <span id="within-10-minutes"></span></li>
          </ul>
        </div>
        <div>
          <p>
            <span class="thick">Quick Match Log:</span>
          </p>
          <p>
            Number of communication with the quick match server:
            <span id="communication-count">0</span>
          </p>
          <div id="quick-match-log" class="pre-wrap"></div>
        </div>
        <div class="log">
          <p>
            <span class="thick">Connection Log:</span>
          </p>
          <div id="connection-log-quick-match" class="pre-wrap"></div>
        </div>
        <button id="cancel-quick-match-btn-2" class="btn-in-box large">
          cancel <span class="no-wrap">Quick Match</span>
        </button>
      </div>
      <div id="container-for-margin"></div>
      <div id="waiting-message" class="hidden">
        Waiting for someone to come here to play Pikachu Volleyball...
      </div>
      <div id="waiting-peer-to-connect-message" class="hidden">
        Found a peer. (If the game is not started in about 20 seconds after this
        message appers, it means the connection failed.)
      </div>
      <div id="connect-to-peer-after-a-while-message" class="hidden">
        Found a peer. It will connect to them after 5 seconds.
      </div>
      <div id="connect-to-peer-message" class="hidden">
        Now connecting to a peer... (If the game is not started in about 20
        seconds after this message appers, it means the connection failed.)
      </div>
      <div id="abandoned-message" class="hidden">
        Disconnected from the quick match server.
      </div>
      <div id="failed-to-connect-to-server" class="hidden">
        Failed to connect to the quick match server.
      </div>
      <div id="not-valid-room-id-message" class="hidden">
        The room ID format is not valid. Please check the entered room ID.
      </div>
      <div id="no-room-matching-message" class="hidden">
        There is no room matching the ID. Please check the entered room ID.
      </div>
      <div id="no-room-matching-message-in-quick-match" class="hidden">
        The peer already clicked the "cancel Quick Match" button.
      </div>
      <div id="someone-esle-already-joined-the-room" class="hidden">
        The room matching the ID is already joined by someone else.
      </div>
      <div id="connection-failed" class="hidden">
        Connection failed.
      </div>
      <div id="replay-viewer-at" class="hidden">
        Replay Viewer at:
        https://gorisanson.github.io/pikachu-volleyball-p2p-online/en/replay/
      </div>
      <audio
        id="audio-pikachu-sound"
        class="hidden"
        preload="auto"
        src="../resources/assets/sounds/WAVE144_1.wav"
      ></audio>
      <div id="test-passed" class="fade-in-box notice fixed hidden">
        No issues are detected.<br /><br />
        (1) The necessary server reflexive candidate can be gotten, or your
        computer is assigned a public IP address. (UDP ports are open.)<br /><br />
        (2) Your network is not behind a symmetric NAT.
        <button id="test-passed-ok-btn" class="btn-in-box">
          OK
        </button>
      </div>
      <div
        id="did-not-get-srflx-candidate"
        class="fade-in-box notice fixed hidden"
      >
        <div>
          This P2P online version is not going to work on your network.<br /><br />
          The necessary server reflexive candidate can't be gotten. Maybe the
          reason is that the necessary UDP ports are blocked. If you connected
          via a corporate network, maybe the firewall is blocking the UDP
          ports.<br /><br />
          If you see this message after following the troubleshooting in the
          case of your public IP address being obfuscated by the browser,
          there's no more to do if you are not an administrator of the corporate
          network. It is recommended that, on the Chrome browser, visit the page
          <a
            href="chrome://flags/#enable-webrtc-hide-local-ips-with-mdns"
            target="_blank"
            rel="noopener"
            >chrome://flags/#enable-webrtc-hide-local-ips-with-mdns</a
          >
          (by copying and pasting the address) and turn back the setting of
          "Anonymize local IPs exposed by WebRTC" to "Default".
        </div>
        <button id="did-not-get-srflx-candidate-ok-btn" class="btn-in-box">
          OK
        </button>
      </div>
      <div
        id="did-not-get-srflx-candidate-and-host-address-is-obfuscated"
        class="fade-in-box notice fixed hidden"
      >
        <div>
          This P2P online version is not going to work on your network. It is
          one of the following two cases. It is recommended that, first, do the
          troubleshooting on (2).<br /><br />
          (1) The necessary server reflexive candidate can't be gotten. Maybe
          the reason is that the necessary UDP ports are blocked. If you
          connected via a corporate network, maybe the firewall is blocking the
          UDP ports.<br /><br />
          (2) If your computer is assigned a public IP address (since your
          computer is connected directly to the internet without a router), the
          server reflexive candidate is not necessary. But it can be the case
          the public IP address is obfuscated to mDNS by the web browser since
          it is somehow treated as a local IP address. In this case, on the
          Chrome browser, visit the page
          <a
            href="chrome://flags/#enable-webrtc-hide-local-ips-with-mdns"
            target="_blank"
            rel="noopener"
            >chrome://flags/#enable-webrtc-hide-local-ips-with-mdns</a
          >
          (by copying and pasting the address) and change the setting of
          "Anonymize local IPs exposed by WebRTC" to "Disabled". Then, this P2P
          online version would work.
        </div>
        <button
          id="did-not-get-srflx-candidate-and-host-address-is-obfuscated-ok-btn"
          class="btn-in-box"
        >
          OK
        </button>
      </div>
      <div id="behind-symmetric-nat" class="fade-in-box notice fixed hidden">
        This P2P online version is not going to work on your network.<br /><br />
        Your network is behind a symmetric NAT.
        <button id="behind-symmetric-nat-ok-btn" class="btn-in-box">
          OK
        </button>
      </div>
    </div>
    <div id="flex-container" class="hidden">
      <div id="menu-bar">
        <div class="btn-container left">
          <div class="relative-container">
            <button id="options-dropdown-btn" class="btn dropdown-btn">
              Options
            </button>
            <div id="options-dropdown" class="dropdown">
              <div class="relative-container">
                <button id="bgm-submenu-btn" class="btn submenu-btn">
                  BGM &#9654;
                </button>
                <div id="bgm-submenu" class="submenu">
                  <button id="bgm-on-btn" class="btn selected">
                    <span class="check">&check; </span>on
                  </button>
                  <button id="bgm-off-btn" class="btn">
                    <span class="check">&check; </span>off
                  </button>
                </div>
              </div>
              <div class="relative-container">
                <button id="sfx-submenu-btn" class="btn submenu-btn">
                  SFX &#9654;
                </button>
                <div id="sfx-submenu" class="submenu">
                  <button id="stereo-btn" class="btn selected">
                    <span class="check">&check; </span>stereo
                  </button>
                  <button id="mono-btn" class="btn">
                    <span class="check">&check; </span>mono
                  </button>
                  <button id="sfx-off-btn" class="btn">
                    <span class="check">&check; </span>off
                  </button>
                </div>
              </div>
              <div class="relative-container">
                <button id="speed-submenu-btn" class="btn submenu-btn">
                  Speed &#9654;
                </button>
                <div id="speed-submenu" class="submenu">
                  <button id="slow-speed-btn" class="btn">
                    <span class="check">&check; </span>slow
                  </button>
                  <button id="medium-speed-btn" class="btn selected">
                    <span class="check">&check; </span>medium
                  </button>
                  <button id="fast-speed-btn" class="btn">
                    <span class="check">&check; </span>fast
                  </button>
                </div>
              </div>
              <div class="relative-container">
                <button id="winning-score-submenu-btn" class="btn submenu-btn">
                  Winning score &#9654;
                </button>
                <div id="winning-score-submenu" class="submenu">
                  <button id="winning-score-5-btn" class="btn">
                    <span class="check">&check; </span>5 pts
                  </button>
                  <button id="winning-score-10-btn" class="btn">
                    <span class="check">&check; </span>10 pts
                  </button>
                  <button id="winning-score-15-btn" class="btn selected">
                    <span class="check">&check; </span>15 pts
                  </button>
                </div>
              </div>
            </div>
          </div>
          <div class="relative-container">
            <button id="save-replay-btn" class="btn">Save replay</button>
          </div>
        </div>
        <div class="btn-container right">
          <button id="exit-btn" class="btn">Exit</button>
        </div>
      </div>
      <div id="game-canvas-container">
        <div id="player1-chat-box" class="chat-box pre-wrap hidden"></div>
        <div id="player2-chat-box" class="chat-box pre-wrap hidden"></div>
        <div class="nicknames-container">
          <div class="nickname-and-partial-ip left">
            <span id="player1-nickname" class="nickname"></span>
            <span id="player1-partial-ip" class="partial-ip"></span>
          </div>
          <div class="nickname-and-partial-ip right">
            <span id="player2-nickname" class="nickname"></span>
            <span id="player2-partial-ip" class="partial-ip"></span>
          </div>
        </div>
        <div class="fade-in-box loading black" id="loading-box">
          <div>
            <p>Loading the game assets...</p>
            <div id="progress-bar-border">
              <div id="progress-bar" style="width: 0%;"></div>
            </div>
          </div>
          <div>
            Menu description<br /><br />
            <span class="no-wrap">"2人でぴかちゅ~"</span>(upper) - Keep the
            current side of play<br />
            <span class="no-wrap">"2人でぴかちゅ~"</span>(lower) - Swap the side
            of play
          </div>
        </div>
        <div class="fade-in-box peer-loading black" id="peer-loading-box">
          <div>
            <p>Waiting for the peer to load the game assets...</p>
          </div>
        </div>
        <div class="fade-in-box ping black" id="ping-box">
          <div>
            <p>Average ping: <span id="average-ping"></span> ms</p>
            <p>If the ping is over 100 ms, the game play can be unstable.</p>
            <p>
              If the physical distance from the peer is far (e.g. across
              continents and oceans),<br />
              the ping can be high.
            </p>
            <p>The game starts in <span id="starts-in"></span> seconds.</p>
          </div>
        </div>
        <div
          class="fade-in-box notice hidden"
          id="ask-options-change-send-to-peer"
        >
          <div>
            <p id="options-change-to-send"></p>
            <p>
              You want to change the option like above. After asking the peer
              about the change, the option will be changed if only the peer
              agrees. Do you want to proceed?
            </p>
          </div>
          <div class="grid-1-1 center">
            <button
              id="ask-options-change-send-to-peer-yes-btn"
              class="btn-in-box"
            >
              Proceed
            </button>
            <button
              id="ask-options-change-send-to-peer-no-btn"
              class="btn-in-box"
            >
              Nope
            </button>
          </div>
        </div>
        <div
          class="fade-in-box notice hidden"
          id="ask-options-change-received-from-peer"
        >
          <div>
            <p id="options-change-received"></p>
            <p>
              The peer want to change the option like above. Only if you agree,
              the option will be changed. Do you agree?
            </p>
          </div>
          <div class="grid-1-1 center">
            <button
              id="ask-options-change-received-from-peer-yes-btn"
              class="btn-in-box"
            >
              Agree
            </button>
            <button
              id="ask-options-change-received-from-peer-no-btn"
              class="btn-in-box"
            >
              Nope
            </button>
          </div>
        </div>
        <div class="fade-in-box notice hidden" id="notice-peer-agreed">
          <p>
            Peer agreed about changing the option.<br />
            It was applied successfully.
          </p>
          <button id="notice-peer-agreed-ok-btn" class="btn-in-box">OK</button>
        </div>
        <div class="fade-in-box notice hidden" id="notice-peer-disagreed">
          <p>
            Peer did not agree about changing the option.
          </p>
          <button id="notice-peer-disagreed-ok-btn" class="btn-in-box">
            OK
          </button>
        </div>
        <div
          class="fade-in-box notice hidden"
          id="notice-speed-options-cannot-changed-if-game-in-progress"
        >
          <p>
            Speed option cannot be changed when the game is in progress. Please
            retry after the game is finished.
          </p>
          <button
            id="notice-speed-options-cannot-changed-if-game-in-progress-ok-btn"
            class="btn-in-box"
          >
            OK
          </button>
        </div>
        <div
          class="fade-in-box notice hidden"
          id="notice-winning-score-options-cannot-changed-if-game-in-progress"
        >
          <p>
            Winning score option cannot be changed when the game is in progress.
            Please retry after the game is finished.
          </p>
          <button
            id="notice-winning-score-options-cannot-changed-if-game-in-progress-ok-btn"
            class="btn-in-box"
          >
            OK
          </button>
        </div>
        <div class="fade-in-box notice hidden" id="notice-disconnected">
          <p>
            Disconnected from the peer.
          </p>
          <button id="notice-disconnected-ok-btn" class="btn-in-box">OK</button>
        </div>
        <div class="fade-in-box notice hidden" id="ask-one-more-game">
          <p>
            Play one more game with the peer?
          </p>
          <div class="grid-1-1 center">
            <button id="ask-one-more-game-yes-btn" class="btn-in-box">
              One more!
            </button>
            <button id="ask-one-more-game-no-btn" class="btn-in-box">
              Nope
            </button>
          </div>
        </div>
      </div>
      <div id="chat-input-here">
        <div id="chat-input-and-send-btn-container" class="hidden">
          <input
            type="text"
            id="chat-input"
            maxlength="50"
            autocapitalize="none"
            autocomplete="off"
            autocorrect="off"
          />
          <button type="button" id="send-btn">send (Enter)</button>
        </div>
        <div id="chat-open-btn-and-chat-disabling-btn-container">
          <button id="chat-open-btn">Chat (space bar)</button>
          <button type="button" id="chat-disabling-btn">Disable chat</button>
          <div id="text-disable-chat" class="hidden">Disable chat</div>
          <div id="text-enable-chat" class="hidden">Enable chat</div>
        </div>
      </div>
    </div>
  </body>
</html><|MERGE_RESOLUTION|>--- conflicted
+++ resolved
@@ -168,6 +168,13 @@
               messages.)</label
             >
           </div>
+          <div class="margin-top-a-little">
+            <input id="auto-save-replay-checkbox" type="checkbox" />
+            <label for="auto-save-replay-checkbox"
+              >Automatically save replay file when each connection with a peer
+              ends.</label
+            >
+          </div>
         </div>
         <div>
           <p class="margin-top">
@@ -196,31 +203,6 @@
             />
           </div>
         </div>
-<<<<<<< HEAD
-        <div>
-          <p class="margin-top">
-            <span class="thick">Options:</span> You can check the options you
-            want.
-          </p>
-          <div>
-            <input id="auto-fast-speed-checkbox" type="checkbox" />
-            <label for="auto-fast-speed-checkbox"
-              >Automatically ask each peer about changing speed options to
-              "fast". (If you and the peer both check this option, the game
-              speed will be changed to "fast" without any additional
-              message.)</label
-            >
-          </div>
-          <div class="margin-top-a-little">
-            <input id="auto-save-replay-checkbox" type="checkbox" />
-            <label for="auto-save-replay-checkbox"
-              >Automatically save replay file when each connection with a peer
-              ends.</label
-            >
-          </div>
-        </div>
-=======
->>>>>>> 3a26d1c2
       </div>
       <div class="margin-top grid-1-1">
         <button id="quick-match-btn">Quick Match</button>
