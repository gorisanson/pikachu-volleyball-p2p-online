/**
 * Manages outputs to and inputs from the html elements UI
 * and event listeners relevant to the UI of the web page
 */
'use strict';
import {
  channel,
  createRoom,
  joinRoom,
  sendChatMessageToPeer,
  cleanUpFirestoreRelevants,
  closeConnection,
  sendOptionsChangeMessageToPeer,
  sendOptionsChangeAgreeMessageToPeer,
} from './data_channel/data_channel.js';
import { generatePushID } from './data_channel/generate_pushid.js';
import { myKeyboard } from './keyboard_online.js';
import { testNetwork } from './data_channel/network_test.js';
import {
  MESSAGE_TO_CLIENT,
  startQuickMatch,
  sendCancelQuickMatchMessageToServer,
} from './quick_match/quick_match.js';
import { enableChat } from './chat_display.js';
<<<<<<< HEAD
import { replaySaver } from './replay/replay.js';
=======
import { ASSETS_PATH } from './offline_version_js/assets_path.js';
>>>>>>> 47ec251c
import '../style.css';

/** @typedef {import('./pikavolley_online.js').PikachuVolleyballOnline} PikachuVolleyballOnline */
/** @typedef {import('pixi.js-legacy').Ticker} Ticker */
/** @typedef {{speed: string, winningScore: number}} Options options communicated with the peer */

/** @type {number} maximum nickname length */
export const MAX_NICKNAME_LENGTH = 8;

const pikachuSound = new Audio(ASSETS_PATH.SOUNDS.PIKACHU);

/**
 * This is for to enable changing game options event before loading the game assets.
 * @type {{bgm: string, sfx: string, speed: string, winningScore: number}}
 */
const optionsChangedBeforeLoadingGameAssets = {
  bgm: 'on', // local option i.e. not communicated with the peer
  sfx: 'stereo', // local option i.e. not communicated with the peer
  speed: 'medium',
  winningScore: 15,
};

// This function is changed after the game assets are loaded
let applyOptions = (options) => {
  setSelectedOptionsBtn(options);
  if (options.bgm) {
    optionsChangedBeforeLoadingGameAssets.bgm = options.bgm;
  }
  if (options.sfx) {
    optionsChangedBeforeLoadingGameAssets.sfx = options.sfx;
  }
  if (options.speed) {
    optionsChangedBeforeLoadingGameAssets.speed = options.speed;
  }
  if (options.winningScore) {
    optionsChangedBeforeLoadingGameAssets.winningScore = options.winningScore;
  }
};

/** @type {{toSend: Options, received: Options}} */
const pendingOptions = {
  toSend: null,
  received: null,
};

let pikaVolleyOnline = null; // it is set after loading the game assets

const chatOpenBtnAndChatDisablingBtnContainer = document.getElementById(
  'chat-open-btn-and-chat-disabling-btn-container'
);
const chatOpenBtn = document.getElementById('chat-open-btn');
const chatDisablingBtn = document.getElementById('chat-disabling-btn');
const chatInputAndSendBtnContainer = document.getElementById(
  'chat-input-and-send-btn-container'
);
const chatInput = document.getElementById('chat-input');
const sendBtn = document.getElementById('send-btn');

export function setUpUI() {
  // game keyboard input needs to be unsubscribe for typing join room ID
  myKeyboard.unsubscribe();

  const networkTestBtn = document.getElementById('network-test-btn');
  const quickMatchBtn = document.getElementById('quick-match-btn');
  const withYourFriendBtn = document.getElementById('with-your-friend-btn');
  const createBtn = document.getElementById('create-btn');
  const joinBtn = document.getElementById('join-btn');
  const joinRoomIdInput = document.getElementById('join-room-id-input');
  const disableBtns = () => {
    // @ts-ignore
    networkTestBtn.disabled = true;
    // @ts-ignore
    quickMatchBtn.disabled = true;
    // @ts-ignore
    withYourFriendBtn.disabled = true;
    // @ts-ignore
    createBtn.disabled = true;
    // @ts-ignore
    joinBtn.disabled = true;
    // @ts-ignore
    joinRoomIdInput.disabled = true;
  };
  const enableBtns = () => {
    // @ts-ignore
    networkTestBtn.disabled = false;
    if (
      document
        .getElementById('about-with-your-friend')
        .classList.contains('hidden')
    ) {
      // @ts-ignore
      quickMatchBtn.disabled = false;
    }
    // @ts-ignore
    withYourFriendBtn.disabled = false;
    // @ts-ignore
    createBtn.disabled = false;
    // @ts-ignore
    joinBtn.disabled = false;
    // @ts-ignore
    joinRoomIdInput.disabled = false;
  };
  networkTestBtn.addEventListener('click', () => {
    disableBtns();
    const callBackIfPassed = () => {
      document.getElementById('test-passed').classList.remove('hidden');
    };
    const callBackIfDidNotGetSrflx = () => {
      document
        .getElementById('did-not-get-srflx-candidate')
        .classList.remove('hidden');
    };
    const callBackIfDidNotGetSrflxAndHostAddressIsObfuscated = () => {
      document
        .getElementById(
          'did-not-get-srflx-candidate-and-host-address-is-obfuscated'
        )
        .classList.remove('hidden');
    };
    const callBackIfBehindSymmetricNat = () => {
      document
        .getElementById('behind-symmetric-nat')
        .classList.remove('hidden');
    };
    testNetwork(
      enableBtns,
      callBackIfPassed,
      callBackIfDidNotGetSrflx,
      callBackIfDidNotGetSrflxAndHostAddressIsObfuscated,
      callBackIfBehindSymmetricNat
    );
  });

  const nicknameInputElem = document.getElementById('nickname-input');
  let myNickname = null;
  try {
    myNickname = window.localStorage.getItem('myNickname');
  } catch (err) {
    console.log(err);
  }
  if (myNickname !== null) {
    channel.myNickname = myNickname.trim().slice(0, MAX_NICKNAME_LENGTH);
    // @ts-ignore
    nicknameInputElem.value = channel.myNickname;
  } else {
    // @ts-ignore
    channel.myNickname = nicknameInputElem.value;
  }
  nicknameInputElem.addEventListener('input', (event) => {
    // @ts-ignore
    channel.myNickname = event.target.value
      .trim()
      .slice(0, MAX_NICKNAME_LENGTH);
    // @ts-ignore
    nicknameInputElem.value = channel.myNickname;
    try {
      window.localStorage.setItem('myNickname', channel.myNickname);
    } catch (err) {
      console.log(err);
    }
  });

  const startQuickMatchIfPressEnter = (event) => {
    if (event.code === 'Enter') {
      event.preventDefault();
      window.removeEventListener('keydown', startQuickMatchIfPressEnter);
      const pressEnterToQuickMatch = document.getElementById(
        'press-enter-to-quick-match'
      );
      if (!pressEnterToQuickMatch.classList.contains('hidden')) {
        pressEnterToQuickMatch.classList.add('hidden');
      }
      const callBackIfPassed = () => {
        document
          .getElementById('quick-match-notice-box')
          .classList.remove('hidden');

        const roomId = generatePushID();
        startQuickMatch(roomId);
      };
      const callBackIfDidNotGetSrflx = () => {
        document
          .getElementById('did-not-get-srflx-candidate')
          .classList.remove('hidden');
        enableBtns();
      };
      const callBackIfDidNotGetSrflxAndHostAddressIsObfuscated = () => {
        document
          .getElementById(
            'did-not-get-srflx-candidate-and-host-address-is-obfuscated'
          )
          .classList.remove('hidden');
        enableBtns();
      };
      const callBackIfBehindSymmetricNat = () => {
        document
          .getElementById('behind-symmetric-nat')
          .classList.remove('hidden');
        enableBtns();
      };
      // Start quick match only if user network passed the network test.
      testNetwork(
        () => {},
        callBackIfPassed,
        callBackIfDidNotGetSrflx,
        callBackIfDidNotGetSrflxAndHostAddressIsObfuscated,
        callBackIfBehindSymmetricNat
      );
    }
  };
  quickMatchBtn.addEventListener('click', () => {
    disableBtns();
    channel.isQuickMatch = true;
    window.addEventListener('keydown', startQuickMatchIfPressEnter);
    const pressEnterToQuickMatch = document.getElementById(
      'press-enter-to-quick-match'
    );
    pressEnterToQuickMatch.classList.remove('hidden');
  });
  withYourFriendBtn.addEventListener('click', () => {
    const aboutWithYourFriend = document.getElementById(
      'about-with-your-friend'
    );
    if (aboutWithYourFriend.classList.contains('hidden')) {
      aboutWithYourFriend.classList.remove('hidden');
      // @ts-ignore
      quickMatchBtn.disabled = true;
    } else {
      aboutWithYourFriend.classList.add('hidden');
      // @ts-ignore
      quickMatchBtn.disabled = false;
    }
  });
  createBtn.addEventListener('click', () => {
    disableBtns();
    // @ts-ignore
    document.getElementById('join-room-id-input').value = '';
    channel.isQuickMatch = false;

    const roomId = generatePushID();
    createRoom(roomId).then(() => {
      printCurrentRoomID(roomId);
    });
  });
  joinBtn.addEventListener('click', () => {
    disableBtns();
    channel.isQuickMatch = false;

    const roomId = getJoinRoomID();
    joinRoom(roomId).then((joined) => {
      if (joined) {
        printCurrentRoomID(roomId);
      } else {
        enableBtns();
      }
    });
  });

  // hide or show menubar if the user presses the "esc" key
  window.addEventListener('keydown', (event) => {
    if (event.code === 'Escape') {
      const menuBar = document.getElementById('menu-bar');
      if (menuBar.classList.contains('hidden')) {
        menuBar.classList.remove('hidden');
      } else {
        menuBar.classList.add('hidden');
      }
      event.preventDefault();
    }
  });

  chatOpenBtn.addEventListener('click', chatOpenBtnClicked);
  sendBtn.addEventListener('click', sendBtnClicked);
  channel.callbackAfterDataChannelOpenedForUI = () => {
    window.addEventListener('keydown', (event) => {
      if (event.code === 'Space') {
        if (
          !chatOpenBtnAndChatDisablingBtnContainer.classList.contains('hidden')
        ) {
          event.preventDefault();
          chatOpenBtn.click();
        }
      } else if (event.code === 'Enter') {
        event.preventDefault();
      }
    });
    window.addEventListener('keyup', (event) => {
      if (event.code === 'Enter') {
        if (!chatInputAndSendBtnContainer.classList.contains('hidden')) {
          window.setTimeout(() => sendBtn.click(), 0);
        }
      }
    });
  };

  chatDisablingBtn.addEventListener('click', () => {
    // @ts-ignore
    if (!chatOpenBtn.disabled) {
      enableChat(false);
      // @ts-ignore
      chatOpenBtn.disabled = true;
      // @ts-ignore
      chatInput.disabled = true;
      // @ts-ignore
      sendBtn.disabled = true;
      chatDisablingBtn.textContent = document.getElementById(
        'text-enable-chat'
      ).textContent;
      chatDisablingBtn.blur();
    } else {
      enableChat(true);
      // @ts-ignore
      chatOpenBtn.disabled = false;
      chatDisablingBtn.textContent = document.getElementById(
        'text-disable-chat'
      ).textContent;
      chatDisablingBtn.blur();
    }
  });

  attachEventListenerToHideBtn('test-passed-ok-btn', 'test-passed');
  attachEventListenerToHideBtn(
    'did-not-get-srflx-candidate-ok-btn',
    'did-not-get-srflx-candidate'
  );
  attachEventListenerToHideBtn(
    'did-not-get-srflx-candidate-and-host-address-is-obfuscated-ok-btn',
    'did-not-get-srflx-candidate-and-host-address-is-obfuscated'
  );
  attachEventListenerToHideBtn(
    'behind-symmetric-nat-ok-btn',
    'behind-symmetric-nat'
  );

  const cancelQuickMatchBtn = document.getElementById('cancel-quick-match-btn');
  cancelQuickMatchBtn.addEventListener('click', () => {
    const pressEnterToQuickMatch = document.getElementById(
      'press-enter-to-quick-match'
    );
    if (!pressEnterToQuickMatch.classList.contains('hidden')) {
      pressEnterToQuickMatch.classList.add('hidden');
    }
    enableBtns();
  });

  const cancelQuickMatchBtn2 = document.getElementById(
    'cancel-quick-match-btn-2'
  );
  cancelQuickMatchBtn2.addEventListener('click', () => {
    sendCancelQuickMatchMessageToServer();
    cleanUpFirestoreRelevants();
    window.setTimeout(() => location.reload(), 0);
  });

  const noticeDisconnectedOKBtn = document.getElementById(
    'notice-disconnected-ok-btn'
  );
  noticeDisconnectedOKBtn.addEventListener('click', () => {
    window.setTimeout(() => location.reload(), 0);
  });

  const askOneMoreGameYesBtn = document.getElementById(
    'ask-one-more-game-yes-btn'
  );
  askOneMoreGameYesBtn.addEventListener('click', () => {
    const askOneMoreGameBox = document.getElementById('ask-one-more-game');
    if (!askOneMoreGameBox.classList.contains('hidden')) {
      askOneMoreGameBox.classList.add('hidden');
    }
  });

  const askOneMoreGameNoBtn = document.getElementById(
    'ask-one-more-game-no-btn'
  );
  askOneMoreGameNoBtn.addEventListener('click', () => {
    window.setTimeout(() => location.reload(), 0);
  });

  window.addEventListener('unload', closeConnection);

  window.addEventListener('beforeunload', function (e) {
    cleanUpFirestoreRelevants();
    if (channel.isOpen) {
      // Cancel the event
      e.preventDefault(); // If you prevent default behavior in Mozilla Firefox prompt will always be shown
      // Chrome requires returnValue to be set
      e.returnValue = '';
    }
  });

  disableChatBtns();

  setUpOptionsBtn();
  setUpToShowDropdownsAndSubmenus();
  setUpOptionsAskAndNoticeBoxes();

  const saveReplayBtn = document.getElementById('save-replay-btn');
  saveReplayBtn.addEventListener('click', () => {
    replaySaver.saveAsFile();
  });
}

/**
 * Set up UI which is appropriate to be set after loading game assets
 * @param {PikachuVolleyballOnline} pikaVolley
 * @param {Ticker} ticker
 */
export function setUpUIAfterLoadingGameAssets(pikaVolley, ticker) {
  pikaVolleyOnline = pikaVolley;
  applyOptions = (options) => {
    setSelectedOptionsBtn(options);
    replaySaver.recordOptions(options);
    if (options.bgm) {
      switch (options.bgm) {
        case 'on':
          pikaVolley.audio.turnBGMVolume(true);
          break;
        case 'off':
          pikaVolley.audio.turnBGMVolume(false);
          break;
      }
    }
    if (options.sfx) {
      switch (options.sfx) {
        case 'stereo':
          pikaVolley.audio.turnSFXVolume(true);
          pikaVolley.isStereoSound = true;
          break;
        case 'mono':
          pikaVolley.audio.turnSFXVolume(true);
          pikaVolley.isStereoSound = false;
          break;
        case 'off':
          pikaVolley.audio.turnSFXVolume(false);
          break;
      }
    }
    if (options.speed) {
      switch (options.speed) {
        case 'slow':
          pikaVolley.normalFPS = 20;
          ticker.maxFPS = pikaVolley.normalFPS;
          break;
        case 'medium':
          pikaVolley.normalFPS = 25;
          ticker.maxFPS = pikaVolley.normalFPS;
          break;
        case 'fast':
          pikaVolley.normalFPS = 30;
          ticker.maxFPS = pikaVolley.normalFPS;
          break;
      }
    }
    if (options.winningScore) {
      switch (options.winningScore) {
        case 5:
          pikaVolley.winningScore = 5;
          break;
        case 10:
          pikaVolley.winningScore = 10;
          break;
        case 15:
          pikaVolley.winningScore = 15;
          break;
      }
    }
  };
  applyOptions(optionsChangedBeforeLoadingGameAssets);
}

function printCurrentRoomID(roomId) {
  const prettyRoomId = `${roomId.slice(0, 5)}-${roomId.slice(
    5,
    10
  )}-${roomId.slice(10, 15)}-${roomId.slice(15)}`;
  document.getElementById('current-room-id').textContent = prettyRoomId;
}

function getJoinRoomID() {
  return (
    document
      .getElementById('join-room-id-input')
      // @ts-ignore
      .value.trim()
      .split('-')
      .join('')
  );
}

export function disableCancelQuickMatchBtn() {
  // @ts-ignore
  document.getElementById('cancel-quick-match-btn-2').disabled = true;
}

/**
 * Print communication count
 * @param {number} count
 */
export function printCommunicationCount(count) {
  document.getElementById('communication-count').textContent = String(count);
}

/**
 * Print quick match state to quick match log box
 * @param {string} state MESSAGE_TO_CLIENT.x
 */
export function printQuickMatchState(state) {
  let log = '';
  switch (state) {
    case MESSAGE_TO_CLIENT.createRoom:
      log = document.getElementById('waiting-message').textContent;
      break;
    case MESSAGE_TO_CLIENT.keepWait:
      return;
    case MESSAGE_TO_CLIENT.waitPeerConnection:
      log = document.getElementById('waiting-peer-to-connect-message')
        .textContent;
      break;
    case MESSAGE_TO_CLIENT.connectToPeerAfterAWhile:
      log = document.getElementById('connect-to-peer-after-a-while-message')
        .textContent;
      break;
    case MESSAGE_TO_CLIENT.connectToPeer:
      log = document.getElementById('connect-to-peer-message').textContent;
      break;
    case MESSAGE_TO_CLIENT.abandoned:
      log = document.getElementById('abandoned-message').textContent;
      break;
    default:
      return;
  }
  printQuickMatchLog(log);
}

export function printFailedToConnectToQuickMatchServer() {
  const log = document.getElementById('failed-to-connect-to-server')
    .textContent;
  printQuickMatchLog(log);
}

/**
 * Print log to quick match log box
 * @param {string} log
 */
export function printQuickMatchLog(log) {
  const connectionLog = document.getElementById('quick-match-log');
  connectionLog.textContent += `${log}\n`;
  connectionLog.scrollIntoView();
}

/**
 * Print number of successful quick matches
 * @param {number} withinLast24hours
 * @param {number} withinLast1hour
 * @param {number} withinLast10minutes
 */
export function printNumberOfSuccessfulQuickMatches(
  withinLast24hours,
  withinLast1hour,
  withinLast10minutes
) {
  document.getElementById('within-24-hours').textContent = String(
    withinLast24hours
  );
  document.getElementById('within-1-hour').textContent = String(
    withinLast1hour
  );
  document.getElementById('within-10-minutes').textContent = String(
    withinLast10minutes
  );
}

/**
 * Print log to connection log box
 * @param {string} log
 */
export function printLog(log) {
  let elementId = 'connection-log-with-friend';
  if (channel.isQuickMatch) {
    elementId = 'connection-log-quick-match';
  }
  const connectionLog = document.getElementById(elementId);
  connectionLog.textContent += `${log}\n`;
  connectionLog.scrollIntoView();
}

export function printPeriodInLog() {
  let elementId = 'connection-log-with-friend';
  if (channel.isQuickMatch) {
    elementId = 'connection-log-quick-match';
  }
  const connectionLog = document.getElementById(elementId);
  connectionLog.textContent += '.';
  connectionLog.scrollIntoView();
}

export function printNotValidRoomIdMessage() {
  printLog(document.getElementById('not-valid-room-id-message').textContent);
}

export function printNoRoomMatchingMessage() {
  printLog(document.getElementById('no-room-matching-message').textContent);
}

export function printNoRoomMatchingMessageInQuickMatch() {
  printLog(
    document.getElementById('no-room-matching-message-in-quick-match')
      .textContent
  );
}

export function printSomeoneElseAlreadyJoinedRoomMessage() {
  printLog(
    document.getElementById('someone-esle-already-joined-the-room').textContent
  );
}

export function printConnectionFailed() {
  printLog(document.getElementById('connection-failed').textContent);
}

export function showGameCanvas() {
  const flexContainer = document.getElementById('flex-container');
  const beforeConnection = document.getElementById('before-connection');
  const quickMatchNoticeBox = document.getElementById('quick-match-notice-box');
  if (!quickMatchNoticeBox.classList.contains('hidden')) {
    quickMatchNoticeBox.classList.add('hidden');
  }
  if (!beforeConnection.classList.contains('hidden')) {
    beforeConnection.classList.add('hidden');
  }
  flexContainer.classList.remove('hidden');
  myKeyboard.subscribe();
}

export function hidePingBox() {
  const pingBox = document.getElementById('ping-box');
  if (!pingBox.classList.contains('hidden')) {
    pingBox.classList.add('hidden');
  }
}

export function printAvgPing(avgPing) {
  document.getElementById('average-ping').textContent = String(avgPing);
}

export function printStartsIn(startsIn) {
  document.getElementById('starts-in').textContent = String(startsIn);
}

export function hideWatingPeerAssetsLoadingBox() {
  const peerLoadingBox = document.getElementById('peer-loading-box');
  if (!peerLoadingBox.classList.contains('hidden')) {
    peerLoadingBox.classList.add('hidden');
  }
}

/**
 * Process options change agree/disagree message from peer
 * @param {boolean} agree agree (true) or disagree (false)
 */
export function noticeAgreeMessageFromPeer(agree) {
  if (agree) {
    applyOptions(pendingOptions.toSend);
    const noticePeerAgreedBox = document.getElementById('notice-peer-agreed');
    noticePeerAgreedBox.classList.remove('hidden');
  } else {
    const noticePeerDisagreedBox = document.getElementById(
      'notice-peer-disagreed'
    );
    noticePeerDisagreedBox.classList.remove('hidden');
  }
}

/**
 * Process options change to send to peer
 * @param {Options} options
 */
function askOptionsChangeSendToPeer(options) {
  const optionsChangeBox = document.getElementById('options-change-to-send');
  if (options.speed) {
    optionsChangeBox.textContent =
      document.getElementById('speed-submenu-btn').textContent.trim() + ' ';
    switch (options.speed) {
      case 'slow':
        optionsChangeBox.textContent += document
          .getElementById('slow-speed-btn')
          .textContent.replace('\u2713', '')
          .trim();
        break;
      case 'medium':
        optionsChangeBox.textContent += document
          .getElementById('medium-speed-btn')
          .textContent.replace('\u2713', '')
          .trim();
        break;
      case 'fast':
        optionsChangeBox.textContent += document
          .getElementById('fast-speed-btn')
          .textContent.replace('\u2713', '')
          .trim();
        break;
    }
  } else if (options.winningScore) {
    optionsChangeBox.textContent =
      document.getElementById('winning-score-submenu-btn').textContent.trim() +
      ' ';
    switch (options.winningScore) {
      case 5:
        optionsChangeBox.textContent += document
          .getElementById('winning-score-5-btn')
          .textContent.replace('\u2713', '')
          .trim();
        break;
      case 10:
        optionsChangeBox.textContent += document
          .getElementById('winning-score-10-btn')
          .textContent.replace('\u2713', '')
          .trim();
        break;
      case 15:
        optionsChangeBox.textContent += document
          .getElementById('winning-score-15-btn')
          .textContent.replace('\u2713', '')
          .trim();
        break;
    }
  } else {
    return;
  }
  pendingOptions.toSend = options;
  document
    .getElementById('ask-options-change-send-to-peer')
    .classList.remove('hidden');
  disableOptionsBtn();
}

/**
 * Process options change received from peer
 * @param {Options} options
 */
export function askOptionsChangeReceivedFromPeer(options) {
  const optionsChangeBox = document.getElementById('options-change-received');
  if (options.speed) {
    optionsChangeBox.textContent =
      document.getElementById('speed-submenu-btn').textContent.trim() + ' ';
    switch (options.speed) {
      case 'slow':
        optionsChangeBox.textContent += document
          .getElementById('slow-speed-btn')
          .textContent.replace('\u2713', '')
          .trim();
        break;
      case 'medium':
        optionsChangeBox.textContent += document
          .getElementById('medium-speed-btn')
          .textContent.replace('\u2713', '')
          .trim();
        break;
      case 'fast':
        optionsChangeBox.textContent += document
          .getElementById('fast-speed-btn')
          .textContent.replace('\u2713', '')
          .trim();
        break;
    }
  } else if (options.winningScore) {
    optionsChangeBox.textContent =
      document.getElementById('winning-score-submenu-btn').textContent.trim() +
      ' ';
    switch (options.winningScore) {
      case 5:
        optionsChangeBox.textContent += document
          .getElementById('winning-score-5-btn')
          .textContent.replace('\u2713', '')
          .trim();
        break;
      case 10:
        optionsChangeBox.textContent += document
          .getElementById('winning-score-10-btn')
          .textContent.replace('\u2713', '')
          .trim();
        break;
      case 15:
        optionsChangeBox.textContent += document
          .getElementById('winning-score-15-btn')
          .textContent.replace('\u2713', '')
          .trim();
        break;
    }
  } else {
    return;
  }
  pendingOptions.received = options;
  document
    .getElementById('ask-options-change-received-from-peer')
    .classList.remove('hidden');
  disableOptionsBtn();
  hideSubmenus();
  hideDropdownsExcept('');
}

export function noticeDisconnected() {
  document.getElementById('notice-disconnected').classList.remove('hidden');
}

export function askOneMoreGame() {
  document.getElementById('ask-one-more-game').classList.remove('hidden');
}

export function enableChatOpenBtnAndChatDisablingBtn() {
  // @ts-ignore
  chatOpenBtn.disabled = false;
  // @ts-ignore
  chatDisablingBtn.disabled = false;
}

<<<<<<< HEAD
=======
/**
 * Display nickname for the player
 * @param {boolean} isForPlayer2
 * @param {string} nickname
 */
export function displayNicknameFor(nickname, isForPlayer2) {
  let nicknameElm = null;
  if (!isForPlayer2) {
    nicknameElm = document.getElementById('player1-nickname');
  } else {
    nicknameElm = document.getElementById('player2-nickname');
  }
  nicknameElm.textContent = nickname;
}

/**
 * Display partial ip for the player
 * @param {boolean} isForPlayer2
 * @param {string} partialIP
 */
export function displayPartialIPFor(partialIP, isForPlayer2) {
  let partialIPElm = null;
  if (!isForPlayer2) {
    partialIPElm = document.getElementById('player1-partial-ip');
  } else {
    partialIPElm = document.getElementById('player2-partial-ip');
  }
  partialIPElm.textContent = partialIP;
}

export function notifyBySound() {
  pikachuSound.play();
}

>>>>>>> 47ec251c
function enableOptionsBtn() {
  const optionsDropdownBtn = document.getElementById('options-dropdown-btn');
  // @ts-ignore
  optionsDropdownBtn.disabled = false;
}

function disableOptionsBtn() {
  const optionsDropdownBtn = document.getElementById('options-dropdown-btn');
  // @ts-ignore
  optionsDropdownBtn.disabled = true;
}

function disableChatBtns() {
  // @ts-ignore
  chatOpenBtn.disabled = true;
  // @ts-ignore
  chatDisablingBtn.disabled = true;
  // @ts-ignore
  chatInput.disabled = true;
  // @ts-ignore
  sendBtn.disabled = true;
}

function chatOpenBtnClicked() {
  // @ts-ignore
  chatOpenBtn.disabled = true;
  // @ts-ignore
  chatInput.disabled = false;
  // @ts-ignore
  sendBtn.disabled = false;
  myKeyboard.unsubscribe();
  if (!chatOpenBtnAndChatDisablingBtnContainer.classList.contains('hidden')) {
    chatOpenBtnAndChatDisablingBtnContainer.classList.add('hidden');
  }
  chatInputAndSendBtnContainer.classList.remove('hidden');
  chatInput.focus({ preventScroll: true });
}

function sendBtnClicked() {
  disableChatBtns();
  myKeyboard.subscribe();
  if (!chatInputAndSendBtnContainer.classList.contains('hidden')) {
    chatInputAndSendBtnContainer.classList.add('hidden');
  }
  chatOpenBtnAndChatDisablingBtnContainer.classList.remove('hidden');
  // @ts-ignore
  const message = chatInput.value;
  if (message === '') {
    enableChatOpenBtnAndChatDisablingBtn();
    return;
  }
  // @ts-ignore
  chatInput.value = '';
  sendChatMessageToPeer(message);
}

/**
 * Attch event listner to the hide btn
 * @param {string} btnId
 * @param {string} boxIdToHide
 */
function attachEventListenerToHideBtn(btnId, boxIdToHide) {
  const btn = document.getElementById(btnId);
  btn.addEventListener('click', () => {
    const box = document.getElementById(boxIdToHide);
    if (!box.classList.contains('hidden')) {
      box.classList.add('hidden');
    }
  });
}

/**
 * Set up event listeners for options button
 */
function setUpOptionsBtn() {
  const bgmOnBtn = document.getElementById('bgm-on-btn');
  const bgmOffBtn = document.getElementById('bgm-off-btn');
  bgmOnBtn.addEventListener('click', () => {
    applyOptions({ bgm: 'on' });
  });
  bgmOffBtn.addEventListener('click', () => {
    applyOptions({ bgm: 'off' });
  });

  const stereoBtn = document.getElementById('stereo-btn');
  const monoBtn = document.getElementById('mono-btn');
  const sfxOffBtn = document.getElementById('sfx-off-btn');
  stereoBtn.addEventListener('click', () => {
    applyOptions({ sfx: 'stereo' });
  });
  monoBtn.addEventListener('click', () => {
    applyOptions({ sfx: 'mono' });
  });
  sfxOffBtn.addEventListener('click', () => {
    applyOptions({ sfx: 'off' });
  });

  /**
   * Return whether the game is in progress
   */
  function isGameInProgress() {
    if (pikaVolleyOnline) {
      return (
        pikaVolleyOnline.state !== pikaVolleyOnline.intro &&
        pikaVolleyOnline.state !== pikaVolleyOnline.menu &&
        !(
          pikaVolleyOnline.state === pikaVolleyOnline.round &&
          pikaVolleyOnline.gameEnded
        )
      );
    }
    return false;
  }

  // Game speed:
  //   slow: 1 frame per 50ms = 20 FPS
  //   medium: 1 frame per 40ms = 25 FPS
  //   fast: 1 frame per 33ms = 30.303030... FPS
  const slowSpeedBtn = document.getElementById('slow-speed-btn');
  const mediumSpeedBtn = document.getElementById('medium-speed-btn');
  const fastSpeedBtn = document.getElementById('fast-speed-btn');
  const noticeBoxGameInProgressForSpeed = document.getElementById(
    'notice-speed-options-cannot-changed-if-game-in-progress'
  );
  const noticeBoxGameInProgressForSpeedOKBtn = document.getElementById(
    'notice-speed-options-cannot-changed-if-game-in-progress-ok-btn'
  );
  slowSpeedBtn.addEventListener('click', () => {
    if (slowSpeedBtn.classList.contains('selected')) {
      return;
    }
    if (isGameInProgress()) {
      noticeBoxGameInProgressForSpeed.classList.remove('hidden');
      disableOptionsBtn();
      return;
    }
    askOptionsChangeSendToPeer({ speed: 'slow', winningScore: null });
  });
  mediumSpeedBtn.addEventListener('click', () => {
    if (mediumSpeedBtn.classList.contains('selected')) {
      return;
    }
    if (isGameInProgress()) {
      noticeBoxGameInProgressForSpeed.classList.remove('hidden');
      disableOptionsBtn();
      return;
    }
    askOptionsChangeSendToPeer({ speed: 'medium', winningScore: null });
  });
  fastSpeedBtn.addEventListener('click', () => {
    if (fastSpeedBtn.classList.contains('selected')) {
      return;
    }
    if (isGameInProgress()) {
      noticeBoxGameInProgressForSpeed.classList.remove('hidden');
      disableOptionsBtn();
      return;
    }
    askOptionsChangeSendToPeer({ speed: 'fast', winningScore: null });
  });
  noticeBoxGameInProgressForSpeedOKBtn.addEventListener('click', () => {
    if (!noticeBoxGameInProgressForSpeed.classList.contains('hidden')) {
      noticeBoxGameInProgressForSpeed.classList.add('hidden');
      enableOptionsBtn();
    }
  });

  const winningScore5Btn = document.getElementById('winning-score-5-btn');
  const winningScore10Btn = document.getElementById('winning-score-10-btn');
  const winningScore15Btn = document.getElementById('winning-score-15-btn');
  const noticeBoxGameInProgressForWinningScore = document.getElementById(
    'notice-winning-score-options-cannot-changed-if-game-in-progress'
  );
  const noticeBoxGameInProgressForWinningScoreOKBtn = document.getElementById(
    'notice-winning-score-options-cannot-changed-if-game-in-progress-ok-btn'
  );

  // const noticeBox2 = document.getElementById('notice-box-2');
  // const noticeOKBtn2 = document.getElementById('notice-ok-btn-2');
  winningScore5Btn.addEventListener('click', () => {
    if (winningScore5Btn.classList.contains('selected')) {
      return;
    }
    if (isGameInProgress()) {
      noticeBoxGameInProgressForWinningScore.classList.remove('hidden');
      // @ts-ignore
      disableOptionsBtn();
      return;
    }
    askOptionsChangeSendToPeer({ speed: null, winningScore: 5 });
  });
  winningScore10Btn.addEventListener('click', () => {
    if (winningScore10Btn.classList.contains('selected')) {
      return;
    }
    if (isGameInProgress()) {
      noticeBoxGameInProgressForWinningScore.classList.remove('hidden');
      disableOptionsBtn();
      return;
    }
    askOptionsChangeSendToPeer({ speed: null, winningScore: 10 });
  });
  winningScore15Btn.addEventListener('click', () => {
    if (winningScore15Btn.classList.contains('selected')) {
      return;
    }
    if (isGameInProgress()) {
      noticeBoxGameInProgressForWinningScore.classList.remove('hidden');
      disableOptionsBtn();
      return;
    }
    askOptionsChangeSendToPeer({ speed: null, winningScore: 15 });
  });
  noticeBoxGameInProgressForWinningScoreOKBtn.addEventListener('click', () => {
    if (!noticeBoxGameInProgressForWinningScore.classList.contains('hidden')) {
      noticeBoxGameInProgressForWinningScore.classList.add('hidden');
      enableOptionsBtn();
    }
  });
}

/**
 * Attach event listeners to show dropdowns and submenus properly
 */
function setUpToShowDropdownsAndSubmenus() {
  // hide dropdowns and submenus if the user clicks outside of these
  window.addEventListener('click', (event) => {
    // @ts-ignore
    if (!event.target.matches('.dropdown-btn, .submenu-btn')) {
      hideSubmenus();
      hideDropdownsExcept('');
    }
  });

  // set up to show dropdowns
  document
    .getElementById('options-dropdown-btn')
    .addEventListener('click', () => {
      toggleDropdown('options-dropdown');
    });

  // set up to show submenus on mouseover event
  document
    .getElementById('bgm-submenu-btn')
    .addEventListener('mouseover', () => {
      showSubmenu('bgm-submenu-btn', 'bgm-submenu');
    });
  document
    .getElementById('sfx-submenu-btn')
    .addEventListener('mouseover', () => {
      showSubmenu('sfx-submenu-btn', 'sfx-submenu');
    });
  document
    .getElementById('speed-submenu-btn')
    .addEventListener('mouseover', () => {
      showSubmenu('speed-submenu-btn', 'speed-submenu');
    });
  document
    .getElementById('winning-score-submenu-btn')
    .addEventListener('mouseover', () => {
      showSubmenu('winning-score-submenu-btn', 'winning-score-submenu');
    });

  // set up to show submenus on click event
  // (it is for touch device equipped with physical keyboard)
  document.getElementById('bgm-submenu-btn').addEventListener('click', () => {
    showSubmenu('bgm-submenu-btn', 'bgm-submenu');
  });
  document.getElementById('sfx-submenu-btn').addEventListener('click', () => {
    showSubmenu('sfx-submenu-btn', 'sfx-submenu');
  });
  document.getElementById('speed-submenu-btn').addEventListener('click', () => {
    showSubmenu('speed-submenu-btn', 'speed-submenu');
  });
  document
    .getElementById('winning-score-submenu-btn')
    .addEventListener('click', () => {
      showSubmenu('winning-score-submenu-btn', 'winning-score-submenu');
    });
}

/**
 * Set selected (checked) options btn fit to options
 * @param {{bgm: string, sfx: string, speed: string, winningScore: number}} options
 */
function setSelectedOptionsBtn(options) {
  if (options.bgm) {
    const bgmOnBtn = document.getElementById('bgm-on-btn');
    const bgmOffBtn = document.getElementById('bgm-off-btn');
    switch (options.bgm) {
      case 'on':
        bgmOffBtn.classList.remove('selected');
        bgmOnBtn.classList.add('selected');
        break;
      case 'off':
        bgmOnBtn.classList.remove('selected');
        bgmOffBtn.classList.add('selected');
        break;
    }
  }
  if (options.sfx) {
    const stereoBtn = document.getElementById('stereo-btn');
    const monoBtn = document.getElementById('mono-btn');
    const sfxOffBtn = document.getElementById('sfx-off-btn');
    switch (options.sfx) {
      case 'stereo':
        monoBtn.classList.remove('selected');
        sfxOffBtn.classList.remove('selected');
        stereoBtn.classList.add('selected');
        break;
      case 'mono':
        sfxOffBtn.classList.remove('selected');
        stereoBtn.classList.remove('selected');
        monoBtn.classList.add('selected');
        break;
      case 'off':
        stereoBtn.classList.remove('selected');
        monoBtn.classList.remove('selected');
        sfxOffBtn.classList.add('selected');
        break;
    }
  }
  if (options.speed) {
    const slowSpeedBtn = document.getElementById('slow-speed-btn');
    const mediumSpeedBtn = document.getElementById('medium-speed-btn');
    const fastSpeedBtn = document.getElementById('fast-speed-btn');
    switch (options.speed) {
      case 'slow':
        mediumSpeedBtn.classList.remove('selected');
        fastSpeedBtn.classList.remove('selected');
        slowSpeedBtn.classList.add('selected');
        break;
      case 'medium':
        fastSpeedBtn.classList.remove('selected');
        slowSpeedBtn.classList.remove('selected');
        mediumSpeedBtn.classList.add('selected');
        break;
      case 'fast':
        slowSpeedBtn.classList.remove('selected');
        mediumSpeedBtn.classList.remove('selected');
        fastSpeedBtn.classList.add('selected');
        break;
    }
  }
  if (options.winningScore) {
    const winningScore5Btn = document.getElementById('winning-score-5-btn');
    const winningScore10Btn = document.getElementById('winning-score-10-btn');
    const winningScore15Btn = document.getElementById('winning-score-15-btn');
    switch (options.winningScore) {
      case 5:
        winningScore10Btn.classList.remove('selected');
        winningScore15Btn.classList.remove('selected');
        winningScore5Btn.classList.add('selected');
        break;
      case 10:
        winningScore15Btn.classList.remove('selected');
        winningScore5Btn.classList.remove('selected');
        winningScore10Btn.classList.add('selected');
        break;
      case 15:
        winningScore5Btn.classList.remove('selected');
        winningScore10Btn.classList.remove('selected');
        winningScore15Btn.classList.add('selected');
        break;
    }
  }
}

/**
 * Attach event listeners to ask and notice boxes relevant to changing options
 */
function setUpOptionsAskAndNoticeBoxes() {
  const askOptionsChangeSendToPeerBox = document.getElementById(
    'ask-options-change-send-to-peer'
  );
  const askOptionsChangeSendToPeerBoxYesBtn = document.getElementById(
    'ask-options-change-send-to-peer-yes-btn'
  );
  const askOptionsChangeSendToPeerBoxNoBtn = document.getElementById(
    'ask-options-change-send-to-peer-no-btn'
  );
  askOptionsChangeSendToPeerBoxYesBtn.addEventListener('click', () => {
    sendOptionsChangeMessageToPeer(pendingOptions.toSend);
    if (!askOptionsChangeSendToPeerBox.classList.contains('hidden')) {
      askOptionsChangeSendToPeerBox.classList.add('hidden');
    }
  });
  askOptionsChangeSendToPeerBoxNoBtn.addEventListener('click', () => {
    if (!askOptionsChangeSendToPeerBox.classList.contains('hidden')) {
      askOptionsChangeSendToPeerBox.classList.add('hidden');
    }
    enableOptionsBtn();
  });

  const askOptionsChangeReceivedFromPeerBox = document.getElementById(
    'ask-options-change-received-from-peer'
  );
  const askOptionsChangeReceivedFromPeerBoxYesBtn = document.getElementById(
    'ask-options-change-received-from-peer-yes-btn'
  );
  const askOptionsChangeReceivedFromPeerBoxNoBtn = document.getElementById(
    'ask-options-change-received-from-peer-no-btn'
  );
  askOptionsChangeReceivedFromPeerBoxYesBtn.addEventListener('click', () => {
    if (!askOptionsChangeReceivedFromPeerBox.classList.contains('hidden')) {
      askOptionsChangeReceivedFromPeerBox.classList.add('hidden');
    }
    sendOptionsChangeAgreeMessageToPeer(true);
    applyOptions(pendingOptions.received);
    enableOptionsBtn();
  });
  askOptionsChangeReceivedFromPeerBoxNoBtn.addEventListener('click', () => {
    if (!askOptionsChangeReceivedFromPeerBox.classList.contains('hidden')) {
      askOptionsChangeReceivedFromPeerBox.classList.add('hidden');
    }
    sendOptionsChangeAgreeMessageToPeer(false);
    enableOptionsBtn();
  });

  const noticePeerAgreedBox = document.getElementById('notice-peer-agreed');
  const noticePeerAgreedBoxOKBtn = document.getElementById(
    'notice-peer-agreed-ok-btn'
  );
  noticePeerAgreedBoxOKBtn.addEventListener('click', () => {
    if (!noticePeerAgreedBox.classList.contains('hidden')) {
      noticePeerAgreedBox.classList.add('hidden');
    }
    enableOptionsBtn();
  });
  const noticePeerDisagreedBox = document.getElementById(
    'notice-peer-disagreed'
  );
  const noticePeerDisagreedBoxOKBtn = document.getElementById(
    'notice-peer-disagreed-ok-btn'
  );
  noticePeerDisagreedBoxOKBtn.addEventListener('click', () => {
    if (!noticePeerDisagreedBox.classList.contains('hidden')) {
      noticePeerDisagreedBox.classList.add('hidden');
    }
    enableOptionsBtn();
  });
}

/**
 * Toggle (show or hide) the dropdown menu
 * @param {string} dropdownID html element id of the dropdown to toggle
 */
function toggleDropdown(dropdownID) {
  hideSubmenus();
  hideDropdownsExcept(dropdownID);
  document.getElementById(dropdownID).classList.toggle('show');
}

/**
 * Show the submenu
 * @param {string} submenuBtnID html element id of the submenu button whose submenu to show
 * @param {string} subMenuID html element id of the submenu to show
 */
function showSubmenu(submenuBtnID, subMenuID) {
  hideSubmenus();
  document.getElementById(submenuBtnID).classList.add('open');
  document.getElementById(subMenuID).classList.add('show');
}

/**
 * Hide all other dropdowns except the dropdown
 * @param {string} dropdownID html element id of the dropdown
 */
function hideDropdownsExcept(dropdownID) {
  const dropdowns = document.getElementsByClassName('dropdown');
  for (let i = 0; i < dropdowns.length; i++) {
    if (dropdowns[i].id !== dropdownID) {
      dropdowns[i].classList.remove('show');
    }
  }
}

/**
 * Hide all submenus
 */
function hideSubmenus() {
  const submenus = document.getElementsByClassName('submenu');
  for (let i = 0; i < submenus.length; i++) {
    submenus[i].classList.remove('show');
  }
  const submenuBtns = document.getElementsByClassName('submenu-btn');
  for (let i = 0; i < submenuBtns.length; i++) {
    submenuBtns[i].classList.remove('open');
  }
}<|MERGE_RESOLUTION|>--- conflicted
+++ resolved
@@ -22,11 +22,8 @@
   sendCancelQuickMatchMessageToServer,
 } from './quick_match/quick_match.js';
 import { enableChat } from './chat_display.js';
-<<<<<<< HEAD
 import { replaySaver } from './replay/replay.js';
-=======
 import { ASSETS_PATH } from './offline_version_js/assets_path.js';
->>>>>>> 47ec251c
 import '../style.css';
 
 /** @typedef {import('./pikavolley_online.js').PikachuVolleyballOnline} PikachuVolleyballOnline */
@@ -844,8 +841,6 @@
   chatDisablingBtn.disabled = false;
 }
 
-<<<<<<< HEAD
-=======
 /**
  * Display nickname for the player
  * @param {boolean} isForPlayer2
@@ -880,7 +875,6 @@
   pikachuSound.play();
 }
 
->>>>>>> 47ec251c
 function enableOptionsBtn() {
   const optionsDropdownBtn = document.getElementById('options-dropdown-btn');
   // @ts-ignore
