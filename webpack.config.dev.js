--- conflicted
+++ resolved
@@ -8,11 +8,11 @@
   devServer: {
     contentBase: './dist'
   },
-<<<<<<< HEAD
-  entry: { main: './src/main_online.js' },
-=======
-  entry: { main: './src/resources/js/main.js', ko: './src/resources/js/ko.js' },
->>>>>>> b83960c7
+  entry: {
+    main: './src/resources/js/main.js',
+    ko: './src/resources/js/ko.js',
+    online: './src/index_online.html'
+  },
   output: {
     filename: '[name].bundle.js',
     path: path.resolve(__dirname, 'dist')
@@ -27,10 +27,6 @@
       { from: 'src/index.html', to: 'index.html' }
     ]),
     new HtmlWebpackPlugin({
-<<<<<<< HEAD
-      template: './src/index_online.html',
-      hash: true
-=======
       template: 'src/en/index.html',
       filename: 'en/index.html',
       hash: true,
@@ -43,7 +39,13 @@
       hash: true,
       chunks: ['runtime', 'ko', 'main'],
       chunksSortMode: 'manual'
->>>>>>> b83960c7
+    }),
+    new HtmlWebpackPlugin({
+      template: './src/index_online.html',
+      filename: 'index_online.html',
+      hash: true,
+      chunks: ['runtime', 'online'],
+      chunksSortMode: 'manual'
     })
   ]
 };